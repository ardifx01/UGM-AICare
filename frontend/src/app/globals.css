--- conflicted
+++ resolved
@@ -71,24 +71,10 @@
   text-decoration: underline;
 }
 
-<<<<<<< HEAD
-@keyframes fade-in {
-  0% { opacity: 0; transform: translateY(10px); }
-  100% { opacity: 1; transform: translateY(0); }
-}
-
-.animate-fade-in {
-  animation: fade-in 0.8s ease-out forwards;
-}
-
-:root {
-  --mouse-x: 0;
-  --mouse-y: 0;
-=======
 /* Extra small screens */
 @media (min-width: 480px) {
   .xs\:block {
-    display: block;
+    display: block;=
   }
 }
 
@@ -96,5 +82,4 @@
   .hidden.xs\:block {
     display: none;
   }
->>>>>>> 4227aeab
 }